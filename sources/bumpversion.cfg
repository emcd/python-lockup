--- conflicted
+++ resolved
@@ -1,18 +1,14 @@
 [bumpversion]
-<<<<<<< HEAD
 current_version = 1.1a202111150848
-=======
-current_version = 1.0.0
->>>>>>> 9e553146
 commit = True
 tag = True
 parse = (?P<major>\d+)\.(?P<minor>\d+)(?:\.(?P<patch>\d+)|(?P<release_class>a|rc)(?P<prerelease>\d+))
-serialize = 
+serialize =
 	{major}.{minor}{release_class}{prerelease}
 	{major}.{minor}.{patch}
 
 [bumpversion:part:release_class]
-values = 
+values =
 	a
 	rc
 	f
